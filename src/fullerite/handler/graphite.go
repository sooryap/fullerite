package handler

import (
	"fullerite/metric"
	"log"
	"time"
<<<<<<< HEAD
=======
	"container/list"
>>>>>>> 7c121986
	"fmt"
	"net"
)

// Graphite type
type Graphite struct {
	BaseHandler
	server string
	port string
}

// NewGraphite returns a new Graphite handler.
func NewGraphite() *Graphite {
	g := new(Graphite)
	g.name = "Graphite"
	g.maxBufferSize = DefaultBufferSize
	g.channel = make(chan metric.Metric)
	return g
}

<<<<<<< HEAD

=======
>>>>>>> 7c121986
// Configure : accepts the different configuration options for the graphite handler
func (g *Graphite) Configure(config *map[string]string) {
	asmap := *config
	var exists bool
	g.server, exists = asmap["server"]
	if !exists {
		log.Println("There was no server specified for the Graphite Handler, there won't be any emissions")
	}

	g.port, exists = asmap["port"]
	if !exists {
		log.Println("There was no port specified for the Graphite Handler, there won't be any emissions")
	}
}

// Run sends metrics in the channel to the graphite server.
func (g *Graphite) Run() {
	lastEmission := time.Now()
	metrics := make([]string, 0, g.maxBufferSize)


	for metric := range g.channel {
		log.Println("Sending metric to Graphite:", metric)
		datapoints := g.convertToGraphite(&metric)

		//if the datapoints from metric would overflow the buffer, flush it and then add the new datapoints
		if time.Since(lastEmission).Seconds() >= float64(s.interval) || len(metrics) + len(datapoints) > s.maxBufferSize {
			s.emitMetrics(metrics)
			lastEmission = time.Now()
			metrics = make([]string, 0, g.maxBufferSize)
		}
		metrics = append(metrics, datapoints...)
<<<<<<< HEAD
	}

}

func (g *Graphite) convertToGraphite(metric *metric.Metric) *[]string{
	outname := g.Prefix() + (*metric).Name
	datapoints := make([]string, 0, len(metric.getDimensions()) + 1)
	// for key in dimensions, generate a new metric data point, add to a list, return
	//what timestamp to use?
	datapoints = append(datapoints, fmt.Sprintf("%s %f %s\n", outname, metric.Value, time.Now())) //find out what time to use

	dimensions := metric.getDimensions())
	for key, value := range dimensions {
		//create a list of datapoints for this metric, then append that list the a global list
		datapoints = append(datapoints, fmt.Sprintf("%s.%s %f %s\n", outname, key, value, time.Now()))
	}

	return &datapoints
}

func (g *Graphite) emitMetrics(datapoints []*string) {
	log.Info("Starting to emit ", len(datapoints), " datapoints")

	if len(datapoints) == 0 {
		log.Warn("Skipping send because of an empty payload")
		return
	}

=======
	}

}

func (g *Graphite) convertToGraphite(metric *metric.Metric) *[]string{
	outname := g.Prefix() + (*metric).Name
	datapoints := make([]string, 0, len(metric.getDimensions()) + 1)
	// for key in dimensions, generate a new metric data point, add to a list, return
	//what timestamp to use?
	datapoints = append(datapoints, fmt.Sprintf("%s %f %s\n", outname, metric.Value, time.Now())) //find out what time to use

	dimensions := metric.getDimensions())
	for key, value := range dimensions {
		//create a list of datapoints for this metric, then append that list the a global list
		datapoints = append(datapoints, fmt.Sprintf("%s.%s %f %s\n", outname, key, value, time.Now()))
	}

	return &datapoints
}

func (g *Graphite) emitMetrics(datapoints []*string) {
	log.Info("Starting to emit ", len(datapoints), " datapoints")

	if len(datapoints) == 0 {
		log.Warn("Skipping send because of an empty payload")
		return
	}

>>>>>>> 7c121986
	conn, _ := net.Dial("tcp", fmt.Sprintf("%s:%s", g.server, g.port))
	for data := range datapoints {
		fmt.Fprintf(conn, data)
	}
}

















<|MERGE_RESOLUTION|>--- conflicted
+++ resolved
@@ -2,12 +2,7 @@
 
 import (
 	"fullerite/metric"
-	"log"
 	"time"
-<<<<<<< HEAD
-=======
-	"container/list"
->>>>>>> 7c121986
 	"fmt"
 	"net"
 )
@@ -28,10 +23,6 @@
 	return g
 }
 
-<<<<<<< HEAD
-
-=======
->>>>>>> 7c121986
 // Configure : accepts the different configuration options for the graphite handler
 func (g *Graphite) Configure(config *map[string]string) {
 	asmap := *config
@@ -58,25 +49,24 @@
 		datapoints := g.convertToGraphite(&metric)
 
 		//if the datapoints from metric would overflow the buffer, flush it and then add the new datapoints
-		if time.Since(lastEmission).Seconds() >= float64(s.interval) || len(metrics) + len(datapoints) > s.maxBufferSize {
-			s.emitMetrics(metrics)
+		if time.Since(lastEmission).Seconds() >= float64(g.interval) || len(metrics) + len(*datapoints) > g.maxBufferSize {
+			g.emitMetrics(metrics)
 			lastEmission = time.Now()
 			metrics = make([]string, 0, g.maxBufferSize)
 		}
-		metrics = append(metrics, datapoints...)
-<<<<<<< HEAD
+		metrics = append(metrics, *datapoints...)
 	}
 
 }
 
 func (g *Graphite) convertToGraphite(metric *metric.Metric) *[]string{
 	outname := g.Prefix() + (*metric).Name
-	datapoints := make([]string, 0, len(metric.getDimensions()) + 1)
+	dimensions := metric.GetDimensions(g.DefaultDimensions())
+	datapoints := make([]string, 0, len(dimensions) + 1)
 	// for key in dimensions, generate a new metric data point, add to a list, return
 	//what timestamp to use?
 	datapoints = append(datapoints, fmt.Sprintf("%s %f %s\n", outname, metric.Value, time.Now())) //find out what time to use
 
-	dimensions := metric.getDimensions())
 	for key, value := range dimensions {
 		//create a list of datapoints for this metric, then append that list the a global list
 		datapoints = append(datapoints, fmt.Sprintf("%s.%s %f %s\n", outname, key, value, time.Now()))
@@ -85,7 +75,7 @@
 	return &datapoints
 }
 
-func (g *Graphite) emitMetrics(datapoints []*string) {
+func (g *Graphite) emitMetrics(datapoints []string) {
 	log.Info("Starting to emit ", len(datapoints), " datapoints")
 
 	if len(datapoints) == 0 {
@@ -93,39 +83,9 @@
 		return
 	}
 
-=======
-	}
-
-}
-
-func (g *Graphite) convertToGraphite(metric *metric.Metric) *[]string{
-	outname := g.Prefix() + (*metric).Name
-	datapoints := make([]string, 0, len(metric.getDimensions()) + 1)
-	// for key in dimensions, generate a new metric data point, add to a list, return
-	//what timestamp to use?
-	datapoints = append(datapoints, fmt.Sprintf("%s %f %s\n", outname, metric.Value, time.Now())) //find out what time to use
-
-	dimensions := metric.getDimensions())
-	for key, value := range dimensions {
-		//create a list of datapoints for this metric, then append that list the a global list
-		datapoints = append(datapoints, fmt.Sprintf("%s.%s %f %s\n", outname, key, value, time.Now()))
-	}
-
-	return &datapoints
-}
-
-func (g *Graphite) emitMetrics(datapoints []*string) {
-	log.Info("Starting to emit ", len(datapoints), " datapoints")
-
-	if len(datapoints) == 0 {
-		log.Warn("Skipping send because of an empty payload")
-		return
-	}
-
->>>>>>> 7c121986
 	conn, _ := net.Dial("tcp", fmt.Sprintf("%s:%s", g.server, g.port))
-	for data := range datapoints {
-		fmt.Fprintf(conn, data)
+	for _, datapoint := range datapoints {
+		fmt.Fprintf(conn, datapoint)
 	}
 }
 
